import abc
import logging
from abc import abstractmethod
from datetime import datetime
from typing import Any, Dict, Iterable, List, Optional, Union  # noqa: F401

from cloudstorage import messages
from cloudstorage.exceptions import NotFoundError
from cloudstorage.typed import (
    Acl,
    ContentLength,
    ExtraOptions,
    FileLike,
    FormPost,
    MetaData,
)

logger = logging.getLogger(__name__)


class Blob:
    """Represents an object blob.

    .. code-block:: python

        picture_blob = container.get_blob('picture.png')
        picture_blob.size
        # 50301
        picture_blob.checksum
        # '2f907a59924ad96b7478074ed96b05f0'
        picture_blob.content_type
        # 'image/png'
        picture_blob.content_disposition
        # 'attachment; filename=picture-attachment.png'

    :param name: Blob name (must be unique in container).
    :type name: str

    :param checksum: Checksum of this blob.
    :type checksum: str

    :param etag: Blob etag which can also be the checksum. The etag for
      `LocalDriver` is a SHA1 hexdigest of the blob's full path.
    :type etag: str

    :param size: Blob size in bytes.
    :type size: int

    :param container: Reference to the blob's container.
    :type container: Container

    :param driver: Reference to the blob's container's driver.
    :type driver: Driver

    :param meta_data: (optional) Metadata stored with the blob.
    :type meta_data: Dict[str, str] or None

    :param acl: (optional) Access control list (ACL) for this blob.
    :type acl: dict or None

    :param content_disposition: (optional) Specifies presentational
                                information for this blob.
    :type content_disposition: str or None

    :param content_type: (optional) A standard MIME type describing the format
                         of the object data.
    :type content_type: str or None

    :param created_at: (optional) Creation time of this blob.
    :type created_at: datetime.datetime or None

    :param modified_at: (optional) Last modified time of this blob.
    :type modified_at: datetime.datetime or None

    :param expires_at: (optional) Deletion or expiration time for this blob.
    :type expires_at: datetime.datetime or None
    """

    def __init__(self, name: str, checksum: str, etag: str, size: int,
                 container: 'Container', driver: 'Driver', acl: Acl = None,
                 meta_data: MetaData = None, content_disposition: str = None,
                 content_type: str = None, cache_control: str = None,
                 created_at: datetime = None, modified_at: datetime = None,
                 expires_at: datetime = None) -> None:
        acl = acl if acl is not None else {}
        meta_data = meta_data if meta_data is not None else {}

        self.name = name
        self.size = size
        self.checksum = checksum
        self.etag = etag
        self.container = container
        self.driver = driver

        self.acl = acl
        self.meta_data = meta_data
        self.content_disposition = content_disposition
        self.content_type = content_type
        self.cache_control = cache_control
        self.created_at = created_at
        self.modified_at = modified_at
        self.expires_at = expires_at

        self._attr = {}  # type: Dict
        self._acl = {}  # type: Dict
        self._meta_data = {}  # type: Dict

        # Track attributes for object PUT
        for key, value in locals().items():
            if key == 'meta_data':
                self._meta_data = value
            elif key == 'acl':
                self._acl = value
            else:
                self._attr[key] = value

    def __eq__(self, other: object) -> bool:
        """Override the default equals behavior.

        :param other: The other Blob.
        :type other: Blob

        :return: True if the Blobs are the same.
        :rtype: bool
        """
        if isinstance(other, self.__class__):
            return self.checksum == other.checksum
        return NotImplemented

    def __hash__(self) -> int:
        """Override the default hash behavior.

        :return: Hash.
        :rtype: hash
        """
        # TODO: QUESTION: Include extra attributes like self.name?
        return hash(self.checksum)

    def __len__(self) -> int:
        """The blob size in bytes.

        :return: bytes
        :rtype: int
        """
        return self.size

    def __ne__(self, other: object) -> bool:
        """Override the default not equals behavior.

        :param other: The other blob.
        :type other: Blob

        :return: True if the containers are not the same.
        :rtype: bool
        """
        return not self.__eq__(other)

    @property
    def cdn_url(self) -> str:
        """The Content Delivery Network URL for this blob.

        `https://container-name.storage.com/picture.png`

        :return: The CDN URL for this blob.
        :rtype: str
        """
        return self.driver.blob_cdn_url(blob=self)

    @property
    def path(self) -> str:
        """Relative URL path for this blob.

        `container-name/picture.png`

        :return: The relative URL path to this blob.
        :rtype: str
        """
        return '%s/%s' % (self.container.name, self.name)

    def delete(self) -> None:
        """Delete this blob from the container.

        .. code-block:: python

            picture_blob = container.get_blob('picture.png')
            picture_blob.delete()
            picture_blob in container
            # False

        :return: NoneType
        :rtype: None

        :raises NotFoundError: If the blob object doesn't exist.
        """
        self.driver.delete_blob(blob=self)

    def download(self, destination: FileLike) -> None:
        """Download the contents of this blob into a file-like object or into
        a named file.

        Filename:

        .. code-block:: python

            picture_blob = container.get_blob('picture.png')
            picture_blob.download('/path/picture-copy.png')

        File object:

        .. IMPORTANT:: Always use write binary mode `wb` when downloading a
            blob to a file object.

        .. code-block:: python

            picture_blob = container.get_blob('picture.png')
            with open('/path/picture-copy.png', 'wb') as picture_file:
                picture_blob.download(picture_file)

        :param destination: A file handle to which to write the blob’s data or
          a filename to be passed to `open`.
        :type destination: file or str

        :return: NoneType
        :rtype: None

        :raises NotFoundError: If the blob object doesn't exist.
        """
        self.driver.download_blob(self, destination)

    def generate_download_url(self, expires: int = 3600, method: str = 'GET',
                              content_disposition: str = None,
                              extra: ExtraOptions = None) -> str:
        """Generates a signed URL for this blob.

        If you have a blob that you want to allow access to for a set amount of
        time, you can use this method to generate a URL that is only valid
        within a certain time period. This is particularly useful if you don’t
        want publicly accessible blobs, but don’t want to require users to
        explicitly log in. [#f1]_

        .. [#f1] `Blobs / Objects — google-cloud 0.24.0 documentation
         <https://googlecloudplatform.github.io/google-cloud-python/
         stable/storage-blobs.html>`_

        Basic example:

        .. code-block:: python

            import requests

            picture_blob = container.get_blob('picture.png')
            download_url = picture_blob.download_url(expires=3600)

            response = requests.get(download_url)
            # <Response [200]>

            with open('/path/picture-download.png', 'wb') as picture_file:
                for chunk in response.iter_content(chunk_size=128):
                    picture_file.write(chunk)

        Response Content-Disposition example:

        .. code-block:: python

            picture_blob = container.get_blob('picture.png')

            params = {
                'expires': 3600,
                'content_disposition': 'attachment; filename=attachment.png'
            }
            download_url = picture_blob.download_url(**params)

            response = requests.get(download_url)
            # <Response [200]>
            response.headers['content-disposition']
            # attachment; filename=attachment.png

        References:

        * `Boto 3: S3.Client.generate_presigned_url
          <http://boto3.readthedocs.io/en/latest/reference/services/s3.html#
          S3.Client.generate_presigned_url>`_
        * `Google Cloud Storage: generate_signed_url
          <https://googlecloudplatform.github.io/google-cloud-python/stable/
          storage-blobs.html>`_
        * `Rackspace: TempURL
          <https://developer.rackspace.com/docs/cloud-files/v1/use-cases/
          public-access-to-your-cloud-files-account/#tempurl>`_

        :param expires: (optional) Expiration in seconds.
        :type expires: int

        :param method: (optional) HTTP request method. Defaults to `GET`.
        :type method: str

        :param content_disposition: (optional) Sets the Content-Disposition
          header of the response.
        :type content_disposition: str or None

        :param extra: (optional) Extra parameters for the request.

                      * All

                        * **content_type** *(str) --* Sets the Content-Type
                          header of the response.

                      * Google Cloud Storage

                        * **version** *(str) --* A value that indicates which
                          generation of the resource to fetch.

                      * Amazon S3

                        * **version_id** *(str) --* Version of the object.
        :type extra: Dict[str, str] or None

        :return: Pre-signed URL for downloading a blob. :class:`.LocalDriver`
          returns urlsafe signature.
        :rtype: str
        """
        return self.driver.generate_blob_download_url(
            blob=self,
            expires=expires,
            method=method,
            content_disposition=content_disposition,
            extra=extra)

    def patch(self) -> None:
        """Saves all changed attributes for this blob.

        .. warning:: Not supported by all drivers yet.

        :return: NoneType
        :rtype: None

        :raises NotFoundError: If the blob object doesn't exist.
        """
        self.driver.patch_blob(blob=self)

    def __repr__(self):
        return '<Blob %s %s %s>' % (
            self.name, self.container.name, self.driver.name)


class Container:
    """Represents a container (bucket or folder) which contains blobs.

    .. code-block:: python

        container = storage.get_container('container-name')
        container.name
        # container-name
        container.created_at
        # 2017-04-11 08:58:12-04:00
        len(container)
        # 20

    .. todo:: Add option to delete blobs before deleting the container.
    .. todo:: Support extra headers like Content-Encoding.

    :param name: Container name (must be unique).
    :type name: str

    :param driver: Reference to this container's driver.
    :type driver: Driver

    :param acl: (optional) Container's canned Access Control List (ACL).
                If `None`, defaults to storage backend default.

                * private
                * public-read
                * public-read-write
                * authenticated-read
                * bucket-owner-read
                * bucket-owner-full-control
                * aws-exec-read (Amazon S3)
                * project-private (Google Cloud Storage)
    :type acl: str or None

    :param meta_data: (optional) Metadata stored with this container.
    :type meta_data: Dict[str, str] or None

    :param created_at: Creation time of this container.
    :type created_at: datetime.datetime or None
    """

    def __init__(self, name: str, driver: 'Driver', acl: str = None,
                 meta_data: MetaData = None,
                 created_at: datetime = None) -> None:
        meta_data = meta_data if meta_data is not None else {}

        self.name = name
        self.driver = driver

        # TODO: FEATURE: Support normalized ACL view.
        self.acl = acl
        self.meta_data = meta_data
        self.created_at = created_at

        self._attr = {}  # type: Dict[Any, Any]
        self._acl = acl  # type: Optional[str]
        self._meta_data = {}  # type: Dict[Any, Any]

        # Track attributes for object PUT
        for key, value in locals().items():
            if key == 'meta_data':
                self._meta_data = value
            elif key == 'acl':
                self._acl = value
            else:
                self._attr[key] = value

    def __contains__(self, blob: Union[Blob, str]) -> bool:
        """Determines whether or not the blob exists in this container.

        .. code-block:: python

            container = storage.get_container('container-name')
            picture_blob = container.get_blob('picture.png')
            picture_blob in container
            # True
            'picture.png' in container
            # True

        :param blob: Blob or Blob name.
        :type blob: str or Blob

        :return: True if the blob exists.
        :rtype: bool
        """
        if hasattr(blob, 'name'):
            blob_name = blob.name
        else:
            blob_name = blob

        try:
            self.driver.get_blob(container=self, blob_name=blob_name)
            return True
        except NotFoundError:
            return False

    def __eq__(self, other: object, implemented=NotImplemented) -> bool:
        """Override the default equals behavior.

        :param other: The other container.
        :type other: Container

        :return: True if the containers are the same.
        :rtype: bool
        """
        if isinstance(other, self.__class__):
            return self.name == other.name and \
                   self.driver.name == other.driver.name  # noqa: E126
        return implemented

    def __hash__(self) -> int:
        """Override the default hash behavior.

        :return: Hash.
        :rtype: hash
        """
        return hash(self.name) ^ hash(self.driver.name)

    def __iter__(self) -> Iterable[Blob]:
        """Get all blobs associated to the container.

        .. code-block:: python

            container = storage.get_container('container-name')
            for blob in container:
                blob.name
                # blob-1.ext, blob-2.ext

        :return: Iterable of all blobs belonging to this container.
        :rtype: Iterable{Blob]
        """
        return self.driver.get_blobs(container=self)

    def __len__(self) -> int:
        """Total number of blobs in this container.

        :return: Blob count in this container.
        :rtype: int
        """
        blobs = self.driver.get_blobs(container=self)
        return len(list(blobs))

    def __ne__(self, other: object) -> bool:
        """Override the default not equals behavior.

        :param other: The other container.
        :type other: Container

        :return: True if the containers are not the same.
        :rtype: bool
        """
        return not self.__eq__(other)

    @property
    def cdn_url(self) -> str:
        """The Content Delivery Network URL for this container.

        `https://container-name.storage.com/`

        :return: The CDN URL for this container.
        :rtype: str
        """
        return self.driver.container_cdn_url(container=self)

    def patch(self) -> None:
        """Saves all changed attributes for this container.

        .. warning:: Not supported by all drivers yet.

        :return: NoneType
        :rtype: None

        :raises NotFoundError: If the container doesn't exist.
        """
        self.driver.patch_container(container=self)

    def delete(self) -> None:
        """Delete this container.

        .. important:: All blob objects in the container must be deleted before
          the container itself can be deleted.

        .. code-block:: python

            container = storage.get_container('container-name')
            container.delete()
            container in storage
            # False

        :return: NoneType
        :rtype: None

        :raises IsNotEmptyError: If the container is not empty.
        :raises NotFoundError: If the container doesn't exist.
        """
        self.driver.delete_container(container=self)

    def upload_blob(self, filename: FileLike, blob_name: str = None,
                    acl: str = None, meta_data: MetaData = None,
                    content_type: str = None, content_disposition: str = None,
<<<<<<< HEAD
                    cache_control: str = None, chunk_size: int = 1024,
=======
                    chunk_size: int = 1024,
>>>>>>> c091b56f
                    extra: ExtraOptions = None) -> Blob:
        """Upload a filename or file like object to a container.

        If `content_type` is `None`, Cloud Storage will attempt to guess the
        standard MIME type using the packages: `python-magic` or `mimetypes`. If
        that fails, Cloud Storage will leave it up to the storage backend to
        guess it.

        .. warning:: The effect of uploading to an existing blob depends on the
          “versioning” and “lifecycle” policies defined on the blob’s
          container. In the absence of those policies, upload will overwrite
          any existing contents.

        Basic example:

        .. code-block:: python

            container = storage.get_container('container-name')
            picture_blob = container.upload_blob('/path/picture.png')
            # <Blob picture.png container-name S3>

        Set Content-Type example:

        .. code-block:: python

            container = storage.get_container('container-name')
            with open('/path/resume.doc', 'rb') as resume_file:
                resume_blob = container.upload_blob(resume_file,
                    content_type='application/msword')
                resume_blob.content_type
                # 'application/msword'

        Set Metadata and ACL:

        .. code-block:: python

            picture_file = open('/path/picture.png', 'rb)
                'acl': 'public-read',
            meta_data = {
                'owner-email': 'user.one@startup.com',
                'owner-id': '1'
            }

            container = storage.get_container('container-name')
            picture_blob = container.upload_blob(picture_file,
                acl='public-read', meta_data=meta_data)
            picture_blob.meta_data
            # {owner-id': '1', 'owner-email': 'user.one@startup.com'}

        References:

        * `Boto 3: PUT Object
          <http://boto3.readthedocs.io/en/latest/reference/services/s3.html#
          S3.Client.put_object>`_
        * `Google Cloud Storage: upload_from_file / upload_from_filename
          <https://googlecloudplatform.github.io/google-cloud-python/stable/
          storage-blobs.html>`_
        * `Rackspace Cloud Files: Create or update object
          <https://developer.rackspace.com/docs/cloud-files/v1/
          storage-api-reference/object-services-operations/
          #create-or-update-object>`_

        :param filename: A file handle open for reading or the path to the file.
        :type filename: file or str

        :param acl: (optional) Blob canned Access Control List (ACL).
                    If `None`, defaults to storage backend default.

                    * private
                    * public-read
                    * public-read-write
                    * authenticated-read
                    * bucket-owner-read
                    * bucket-owner-full-control
                    * aws-exec-read (Amazon S3)
                    * project-private (Google Cloud Storage)
        :type acl: str or None

        :param blob_name: (optional) Override the blob's name. If not set, will
          default to the filename from path or filename of iterator object.
        :type blob_name: str or None

        :param meta_data: (optional) A map of metadata to store with the blob.
        :type meta_data: Dict[str, str] or None

        :param content_type: (optional) A standard MIME type describing the
          format of the object data.
        :type content_type: str or None

        :param content_disposition: (optional) Specifies presentational
          information for the blob.
        :type content_disposition: str or None

        :param cache_control: (optional) Specify directives for caching
         mechanisms for the blob.
        :type cache_control: str or None

        :param chunk_size: (optional) Optional chunk size for streaming a
          transfer.
        :type chunk_size: int

        :param extra: (optional) Extra parameters for the request.
        :type extra: Dict[str, str] or None

        :return: The uploaded blob.
        :rtype: Blob
        """
        return self.driver.upload_blob(container=self, filename=filename,
                                       blob_name=blob_name, acl=acl,
                                       meta_data=meta_data,
                                       content_type=content_type,
                                       content_disposition=content_disposition,
                                       cache_control=cache_control,
                                       chunk_size=chunk_size, extra=extra)

    def get_blob(self, blob_name: str) -> Blob:
        """Get a blob object by name.

        .. code-block:: python

            container = storage.get_container('container-name')
            picture_blob = container.get_blob('picture.png')
            # <Blob picture.png container-name S3>

        :param blob_name: The name of the blob to retrieve.
        :type blob_name: str

        :return: The blob object if it exists.
        :rtype: Blob

        :raise NotFoundError: If the blob object doesn't exist.
        """
        return self.driver.get_blob(container=self, blob_name=blob_name)

    def generate_upload_url(self, blob_name: str, expires: int = 3600,
                            acl: str = None, meta_data: MetaData = None,
                            content_disposition: str = None,
                            content_length: ContentLength = None,
                            content_type: str = None, cache_control: str = None,
                            extra: ExtraOptions = None) -> FormPost:
        """Generate a signature and policy for uploading objects to this
        container.

        This method gives your website a way to upload objects to a container
        through a web form without giving the user direct write access.

        Basic example:

        .. code-block:: python

            import requests

            picture_file = open('/path/picture.png', 'rb')

            container = storage.get_container('container-name')
            form_post = container.generate_upload_url('avatar-user-1.png')

            url = form_post['url']
            fields = form_post['fields']
            multipart_form_data = {
                'file': ('avatar.png', picture_file, 'image/png'),
            }

            resp = requests.post(url, data=fields, files=multipart_form_data)
            # <Response [201]> or <Response [204]>

            avatar_blob = container.get_blob('avatar-user-1.png')
            # <Blob avatar-user-1.png container-name S3>

        Form example:

        .. code-block:: python

            container = storage.get_container('container-name')
            form_post = container.generate_upload_url('avatar-user-1.png')

            # Generate an upload form using the form fields and url
            fields = [
                '<input type="hidden" name="{name}" value="{value}" />'.format(
                    name=name, value=value)
                for name, value in form_post['fields'].items()
            ]

            upload_form = [
                '<form action="{url}" method="post" '
                'enctype="multipart/form-data">'.format(
                    url=form_post['url']),
                *fields,
                '<input name="file" type="file" />',
                '<input type="submit" value="Upload" />',
                '</form>',
            ]

            print('\\n'.join(upload_form))

        .. code-block:: html

            <!--Google Cloud Storage Generated Form-->
            <form action="https://container-name.storage.googleapis.com"
                  method="post" enctype="multipart/form-data">
            <input type="hidden" name="key" value="avatar-user-1.png" />
            <input type="hidden" name="bucket" value="container-name" />
            <input type="hidden" name="GoogleAccessId" value="<my-access-id>" />
            <input type="hidden" name="policy" value="<generated-policy>" />
            <input type="hidden" name="signature" value="<generated-sig>" />
            <input name="file" type="file" />
            <input type="submit" value="Upload" />
            </form>

        Content-Disposition and Metadata example:

        .. code-block:: python

            import requests

            params = {
                'blob_name': 'avatar-user-1.png',
                'meta_data': {
                    'owner-id': '1',
                    'owner-email': 'user.one@startup.com'
                },
                'content_type': 'image/png',
                'content_disposition': 'attachment; filename=attachment.png'
            }
            form_post = container.generate_upload_url(**params)

            url = form_post['url']
            fields = form_post['fields']
            multipart_form_data = {
                'file': open('/path/picture.png', 'rb'),
            }

            resp = requests.post(url, data=fields, files=multipart_form_data)
            # <Response [201]> or <Response [204]>

            avatar_blob = container.get_blob('avatar-user-1.png')
            avatar_blob.content_disposition
            # 'attachment; filename=attachment.png'

        References:

        * `Boto 3: S3.Client.generate_presigned_post
          <http://boto3.readthedocs.io/en/latest/reference/services/s3.html#
          S3.Client.generate_presigned_post>`_
        * `Google Cloud Storage: POST Object
          <https://cloud.google.com/storage/docs/xml-api/post-object>`_
        * `Rackspace Cloud Files: FormPost
          <https://developer.rackspace.com/docs/cloud-files/v1/use-cases/
          public-access-to-your-cloud-files-account/#formpost>`_

        :param blob_name: The blob's name, prefix, or `''` if a user is
          providing a file name. Note, Rackspace Cloud Files only supports
          prefixes.
        :type blob_name: str or None

        :param expires: (optional) Expiration in seconds.
        :type expires: int

        :param acl: (optional) Container canned Access Control List (ACL).
                    If `None`, defaults to storage backend default.

                    * private
                    * public-read
                    * public-read-write
                    * authenticated-read
                    * bucket-owner-read
                    * bucket-owner-full-control
                    * aws-exec-read (Amazon S3)
                    * project-private (Google Cloud Storage)
        :type acl: str or None

        :param meta_data: (optional) A map of metadata to store with the blob.
        :type meta_data: Dict[str, str] or None

        :param content_disposition: (optional) Specifies presentational
          information for the blob.
        :type content_disposition: str or None

        :param content_length: Specifies that uploaded files can only be
          between a certain size range in bytes: `(<min>, <max>)`.
        :type content_length: tuple[int, int] or None

        :param content_type: (optional) A standard MIME type describing the
          format of the object data.
        :type content_type: str or None

        :param cache_control: (optional) Specify directives for caching
         mechanisms for the blob.
        :type cache_control: str or None

        :param extra: (optional) Extra parameters for the request.

                      * **success_action_redirect** *(str) --* A URL that users
                        are redirected to when an upload is successful. If you
                        do not provide a URL, Cloud Storage responds with the
                        status code that you specified in
                        `success_action_status`.
                      * **success_action_status** *(str) --* The status code
                        that you  want Cloud Storage to respond with when an
                        upload is successful. The default is `204`.
        :type extra: Dict[str, str] or None

        :return: Dictionary with URL and form fields (includes signature or
          policy).
        :rtype: Dict[Any, Any]
        """
        return self.driver.generate_container_upload_url(
            container=self,
            blob_name=blob_name,
            expires=expires, acl=acl,
            meta_data=meta_data,
            content_disposition=content_disposition,
            content_length=content_length,
            content_type=content_type,
            cache_control=cache_control,
            extra=extra)

    def enable_cdn(self) -> bool:
        """Enable Content Delivery Network (CDN) for this container.

        :return: True if successful or false if not supported.
        :rtype: bool
        """
        return self.driver.enable_container_cdn(container=self)

    def disable_cdn(self) -> bool:
        """Disable Content Delivery Network (CDN) for this container.

        :return: True if successful or false if not supported.
        :rtype: bool
        """
        return self.driver.disable_container_cdn(container=self)

    def __repr__(self):
        return '<Container %s %s>' % (self.name, self.driver.name)


class Driver(metaclass=abc.ABCMeta):
    """Abstract Base Driver Class (:class:`abc.ABCMeta`) to derive from.

    .. todo::

        * Create driver abstract method to get total number of containers.
        * Create driver abstract method to get total number of blobs
          in a container.
        * Support for ACL permission grants.
        * Support for CORS.
        * Support for container / blob expiration (delete_at).

    :param key: (optional) API key, username, credentials file, or local
     directory.
    :type key: str or None

    :param secret: (optional) API secret key.
    :type secret: str

    :param region: (optional) Region to connect to.
    :type region: str

    :param kwargs: (optional) Extra options for the driver.
    :type kwargs: dict
    """

    #: Unique `str` driver name.
    name = None  # type: str

    #: :mod:`hashlib` function `str` name used by driver.
    hash_type = 'md5'  # type: str

    #: Unique `str` driver URL.
    url = None  # type: Optional[str]

    def __init__(self, key: str = None, secret: str = None, region: str = None,
                 **kwargs: Dict) -> None:
        self.key = key
        self.secret = secret
        self.region = region

    def __contains__(self, container) -> bool:
        """Determines whether or not the container exists.

        .. code: python

            container = storage.get_container('container-name')

            container in storage
            # True

            'container-name' in storage
            # True

        :param container: Container or container name.
        :type container: cloudstorage.Container or str

        :return: True if the container exists.
        :rtype: bool
        """
        if hasattr(container, 'name'):
            container_name = container.name
        else:
            container_name = container

        try:
            self.get_container(container_name=container_name)
            return True
        except NotFoundError:
            return False

    @abstractmethod
    def __iter__(self) -> Iterable['Container']:
        """Get all containers associated to the driver.

        .. code-block:: python

            for container in storage:
                print(container.name)

        :yield: Iterator of all containers belonging to this driver.
        :yield type: Iterable[:class:`.Container`]
        """
        pass

    @abstractmethod
    def __len__(self) -> int:
        """The total number of containers in the driver.

        :return: Number of containers belonging to this driver.
        :rtype: int
        """
        pass

    @staticmethod
    @abstractmethod
    def _normalize_parameters(params: Dict[str, str],
                              normalizers: Dict[str, str]) -> Dict[str, str]:
        """Transform parameter key names to match syntax required by the driver.

        :param params: Dictionary of parameters for method.
        :type params: dict

        :param normalizers: Dictionary mapping of key names.
        :type normalizers: dict

        :return: Dictionary of transformed key names.

            ::

                {
                    '<key-name>': `<Mapped-Name>`
                    'meta_data': 'Metadata',
                    'content_disposition': 'ContentDisposition'
                }

        :rtype: Dict[str, str]
        """
        pass

    @property
    @abstractmethod
    def regions(self) -> List[str]:
        """List of supported regions for this driver.

        :return: List of region strings.
        :rtype: list[str]
        """
        pass

    @abstractmethod
    def create_container(self, container_name: str, acl: str = None,
                         meta_data: MetaData = None) -> 'Container':
        """Create a new container.

        For example:

        .. code-block:: python

            container = storage.create_container('container-name')
            # <Container container-name driver-name>

        :param container_name: The container name to create.
        :type container_name: str

        :param acl: (optional) Container canned Access Control List (ACL).
                    If `None`, defaults to storage backend default.

                    * private
                    * public-read
                    * public-read-write
                    * authenticated-read
                    * bucket-owner-read
                    * bucket-owner-full-control
                    * aws-exec-read (Amazon S3)
                    * project-private (Google Cloud Storage)
                    * container-public-access (Microsoft Azure Storage)
                    * blob-public-access (Microsoft Azure Storage)
        :type acl: str or None

        :param meta_data: (optional) A map of metadata to store with the
          container.
        :type meta_data: Dict[str, str] or None

        :return: The newly created or existing container.
        :rtype: :class:`.Container`

        :raises CloudStorageError: If the container name contains invalid
          characters.
        """
        pass

    @abstractmethod
    def get_container(self, container_name: str) -> 'Container':
        """Get a container by name.

        For example:

        .. code-block:: python

            container = storage.get_container('container-name')
            # <Container container-name driver-name>

        :param container_name: The name of the container to retrieve.
        :type container_name: str

        :return: The container if it exists.
        :rtype: :class:`.Container`

        :raise NotFoundError: If the container doesn't exist.
        """
        pass

    @abstractmethod
    def patch_container(self, container: 'Container') -> None:
        """Saves all changed attributes for the container.

        .. important:: This class method is called by :meth:`.Container.save`.

        :param container: A container instance.
        :type container: :class:`.Container`

        :return: NoneType
        :rtype: None

        :raises NotFoundError: If the container doesn't exist.
        """
        pass

    @abstractmethod
    def delete_container(self, container: 'Container') -> None:
        """Delete this container.

        .. important:: This class method is called by :meth:`.Container.delete`.

        :param container: A container instance.
        :type container: :class:`.Container`

        :return: NoneType
        :rtype: None

        :raises IsNotEmptyError: If the container is not empty.
        :raises NotFoundError: If the container doesn't exist.
        """
        pass

    @abstractmethod
    def container_cdn_url(self, container: 'Container') -> str:
        """The Content Delivery Network URL for this container.

        .. important:: This class method is called by
          :attr:`.Container.cdn_url`.

        :return: The CDN URL for this container.
        :rtype: str
        """
        pass

    @abstractmethod
    def enable_container_cdn(self, container: 'Container') -> bool:
        """(Optional) Enable Content Delivery Network (CDN) for the container.

        .. important:: This class method is called by
          :meth:`.Container.enable_cdn`.

        :param container: A container instance.
        :type container: :class:`.Container`

        :return: True if successful or false if not supported.
        :rtype: bool
        """
        logger.warning(messages.FEATURE_NOT_SUPPORTED, 'enable_container_cdn')
        return False

    @abstractmethod
    def disable_container_cdn(self, container: 'Container') -> bool:
        """(Optional) Disable Content Delivery Network (CDN) on the container.

        .. important:: This class method is called by
          :meth:`.Container.disable_cdn`.

        :param container: A container instance.
        :type container: :class:`.Container`

        :return: True if successful or false if not supported.
        :rtype: bool
        """
        logger.warning(messages.FEATURE_NOT_SUPPORTED, 'disable_container_cdn')
        return False

    @abstractmethod
    def upload_blob(self, container: 'Container', filename: FileLike,
                    blob_name: str = None, acl: str = None,
                    meta_data: MetaData = None, content_type: str = None,
<<<<<<< HEAD
                    content_disposition: str = None, cache_control: str = None,
                    chunk_size=1024, extra: ExtraOptions = None) -> 'Blob':
=======
                    content_disposition: str = None, chunk_size=1024,
                    extra: ExtraOptions = None) -> 'Blob':
>>>>>>> c091b56f
        """Upload a filename or file like object to a container.

        .. important:: This class method is called by
          :meth:`.Container.upload_blob`.

        :param container: The container to upload the blob to.
        :type container: :class:`.Container`

        :param filename: A file handle open for reading or the path to the file.
        :type filename: file or str

        :param acl: (optional) Blob canned Access Control List (ACL).
        :type acl: str or None

        :param blob_name: (optional) Override the blob's name. If not set, will
          default to the filename from path or filename of iterator object.
        :type blob_name: str or None

        :param meta_data: (optional) A map of metadata to store with the blob.
        :type meta_data: Dict[str, str] or None

        :param content_type: (optional) A standard MIME type describing the
          format of the object data.
        :type content_type: str or None

        :param content_disposition: (optional) Specifies presentational
          information for the blob.
        :type content_disposition: str or None

        :param cache_control: (optional) Specify directives for caching
         mechanisms for the blob.
        :type cache_control: str or None

        :param chunk_size: (optional) Optional chunk size for streaming a
          transfer.
        :type chunk_size: int

        :param extra: (optional) Extra parameters for the request.
        :type extra: Dict[str, str] or None

        :return: The uploaded blob.
        :rtype: Blob
        """
        pass

    @abstractmethod
    def get_blob(self, container: 'Container', blob_name: str) -> 'Blob':
        """Get a blob object by name.

        .. important:: This class method is called by :meth:`.Blob.get_blob`.

        :param container: The container that holds the blob.
        :type container: :class:`.Container`

        :param blob_name: The name of the blob to retrieve.
        :type blob_name: str

        :return: The blob object if it exists.
        :rtype: Blob

        :raise NotFoundError: If the blob object doesn't exist.
        """
        pass

    @abstractmethod
    def get_blobs(self, container: 'Container') -> Iterable['Blob']:
        """Get all blobs associated to the container.

        .. important:: This class method is called by :meth:`.Blob.__iter__`.

        :param container: A container instance.
        :type container: :class:`.Container`

        :return: Iterable of all blobs belonging to this container.
        :rtype: Iterable{Blob]
        """
        pass

    @abstractmethod
    def download_blob(self, blob: 'Blob',
                      destination: FileLike) -> None:
        """Download the contents of this blob into a file-like object or into
        a named file.

        .. important:: This class method is called by :meth:`.Blob.download`.

        :param blob: The blob object to download.
        :type blob: Blob

        :param destination: A file handle to which to write the blob’s data or
          a filename to be passed to `open`.
        :type destination: file or str

        :return: NoneType
        :rtype: None

        :raises NotFoundError: If the blob object doesn't exist.
        """
        pass

    @abstractmethod
    def patch_blob(self, blob: 'Blob') -> None:
        """Saves all changed attributes for this blob.

        .. important:: This class method is called by :meth:`.Blob.update`.

        :return: NoneType
        :rtype: None

        :raises NotFoundError: If the blob object doesn't exist.
        """
        pass

    @abstractmethod
    def delete_blob(self, blob: 'Blob') -> None:
        """Deletes a blob from storage.

        .. important:: This class method is called by :meth:`.Blob.delete`.

        :param blob: The blob to delete.
        :type blob: Blob

        :return: NoneType
        :rtype: None

        :raise NotFoundError: If the blob object doesn't exist.
        """
        pass

    @abstractmethod
    def blob_cdn_url(self, blob: 'Blob') -> str:
        """The Content Delivery Network URL for the blob.

        .. important:: This class method is called by :attr:`.Blob.cdn_url`.

        :param blob: The public blob object.
        :type blob: Blob

        :return: The CDN URL for the blob.
        :rtype: str
        """
        pass

    @abstractmethod
    def generate_container_upload_url(self, container: 'Container',
                                      blob_name: str,
                                      expires: int = 3600, acl: str = None,
                                      meta_data: MetaData = None,
                                      content_disposition: str = None,
                                      content_length: ContentLength = None,
                                      content_type: str = None,
                                      cache_control: str = None,
                                      extra: ExtraOptions = None) -> FormPost:
        """Generate a signature and policy for uploading objects to the
        container.

        .. important:: This class method is called by
          :meth:`.Container.generate_upload_url`.

        :param container: A container to upload the blob object to.
        :type container: :class:`.Container`

        :param blob_name: The blob's name, prefix, or `''` if a user is
          providing a file name. Note, Rackspace Cloud Files only supports
          prefixes.
        :type blob_name: str or None

        :param expires: (optional) Expiration in seconds.
        :type expires: int

        :param acl: (optional) Container canned Access Control List (ACL).
        :type acl: str or None

        :param meta_data: (optional) A map of metadata to store with the blob.
        :type meta_data: Dict[Any, Any] or None

        :param content_disposition: (optional) Specifies presentational
          information for the blob.
        :type content_disposition: str or None

        :param content_type: (optional) A standard MIME type describing the
          format of the object data.
        :type content_type: str or None

        :param content_length: Specifies that uploaded files can only be
          between a certain size range in bytes.
        :type content_length: tuple[int, int] or None

        :param cache_control: (optional) Specify directives for caching
         mechanisms for the blob.
        :type cache_control: str or None

        :param extra: (optional) Extra parameters for the request.
        :type extra: Dict[Any, Any] or None

        :return: Dictionary with URL and form fields (includes signature or
          policy) or header fields.
        :rtype: Dict[Any, Any]
        """
        pass

    @abstractmethod
    def generate_blob_download_url(self, blob: 'Blob', expires: int = 3600,
                                   method: str = 'GET',
                                   content_disposition: str = None,
                                   extra: ExtraOptions = None) -> str:
        """Generates a signed URL for this blob.

        .. important:: This class method is called by
          :meth:`.Blob.generate_download_url`.

        :param blob: The blob to download with a signed URL.
        :type blob: Blob

        :param expires: (optional) Expiration in seconds.
        :type expires: int

        :param method: (optional) HTTP request method. Defaults to `GET`.
        :type method: str

        :param content_disposition: (optional) Sets the Content-Disposition
          header of the response.
        :type content_disposition: str or None

        :param extra: (optional) Extra parameters for the request.
        :type extra: Dict[Any, Any] or None

        :return: Pre-signed URL for downloading a blob.
        :rtype: str
        """
        pass

    def __repr__(self):
        if self.region:
            return '<Driver: %s %s>' % (self.name, self.region)

        return '<Driver: %s>' % self.name

    _POST_OBJECT_KEYS = {}  # type: Dict
    _GET_OBJECT_KEYS = {}  # type: Dict
    _PUT_OBJECT_KEYS = {}  # type: Dict
    _DELETE_OBJECT_KEYS = {}  # type: Dict

    _POST_CONTAINER_KEYS = {}  # type: Dict
    _GET_CONTAINER_KEYS = {}  # type: Dict
    _PUT_CONTAINER_KEYS = {}  # type: Dict
    _DELETE_CONTAINER_KEYS = {}  # type: Dict<|MERGE_RESOLUTION|>--- conflicted
+++ resolved
@@ -543,11 +543,7 @@
     def upload_blob(self, filename: FileLike, blob_name: str = None,
                     acl: str = None, meta_data: MetaData = None,
                     content_type: str = None, content_disposition: str = None,
-<<<<<<< HEAD
                     cache_control: str = None, chunk_size: int = 1024,
-=======
-                    chunk_size: int = 1024,
->>>>>>> c091b56f
                     extra: ExtraOptions = None) -> Blob:
         """Upload a filename or file like object to a container.
 
@@ -1159,13 +1155,8 @@
     def upload_blob(self, container: 'Container', filename: FileLike,
                     blob_name: str = None, acl: str = None,
                     meta_data: MetaData = None, content_type: str = None,
-<<<<<<< HEAD
                     content_disposition: str = None, cache_control: str = None,
                     chunk_size=1024, extra: ExtraOptions = None) -> 'Blob':
-=======
-                    content_disposition: str = None, chunk_size=1024,
-                    extra: ExtraOptions = None) -> 'Blob':
->>>>>>> c091b56f
         """Upload a filename or file like object to a container.
 
         .. important:: This class method is called by
